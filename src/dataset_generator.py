import logging
import argparse
import random
import os

import numpy as np
import networkx as nx
import torch
from transformers import AutoTokenizer
from tree_sitter import Parser
from datasets import load_dataset

from data import download_codesearchnet_dataset, PY_LANGUAGE, JS_LANGUAGE, GO_LANGUAGE
from data.code2ast import code2ast, get_tokens_ast, has_error
from data.utils import match_tokenized_to_untokenized_roberta

tokenizer_roberta = AutoTokenizer.from_pretrained('roberta-base')
tokenizer_t5 = AutoTokenizer.from_pretrained('Salesforce/codet5-base')
tokenizer_codebert = AutoTokenizer.from_pretrained('microsoft/codebert-base')
tokenizer_graphcodebert = AutoTokenizer.from_pretrained('microsoft/graphcodebert-base')
tokenizer_codeberta = AutoTokenizer.from_pretrained('huggingface/CodeBERTa-small-v1')

tokenizers = [tokenizer_roberta, tokenizer_t5, tokenizer_codebert, tokenizer_graphcodebert, tokenizer_codeberta]


def filter_samples(code, max_length, lang, parser):
    try:
        G, code_pre = code2ast(code=code, parser=parser, lang=lang)
        assert nx.is_tree(nx.Graph(G))
        assert nx.is_connected(nx.Graph(G))
    except:
        return True
    if has_error(G):
        return True

    for tokenizer in tokenizers:
        if len(tokenizer(code).input_ids) > max_length:
            return True
    return False


if __name__ == '__main__':
    parser = argparse.ArgumentParser(description='Script for generating the dataset for probing')
<<<<<<< HEAD
    parser.add_argument("--dir", default="dataset", help="Path to save the dataset")
    parser.add_argument("--seed", help="seed.", type=int, default=123)
    parser.add_argument("--lang", help="Language.", choices=['javascript', 'python', 'go'],
                        default="python")
    parser.add_argument("--download", help="If download the csn", action="store_true")
=======
    parser.add_argument('--dataset_dir', default='./dataset', help='Path to save the dataset')
    parser.add_argument('--lang', help='Language.', choices=['javascript', 'python', 'go'], default='python')
    parser.add_argument('--max_code_length', help='Maximum code length.', default=512)
    parser.add_argument('--download', help='If download the csn', action='store_true')
    parser.add_argument('--seed', help='seed.', type=int, default=123)
    args = parser.parse_args()
>>>>>>> 441ec21d

    logger = logging.getLogger()
    logger.setLevel(level=logging.INFO)

    console = logging.StreamHandler()
    console.setLevel(level=logging.INFO)
    formatter = logging.Formatter('%(asctime)s - %(name)s - %(levelname)s: %(message)s')
    console.setFormatter(formatter)
    logger.addHandler(console)

    # seed everything
    if args.seed > 0:
        random.seed(args.seed)
        np.random.seed(args.seed)
        torch.manual_seed(args.seed)
        torch.cuda.manual_seed_all(args.seed)

    # download dataset
    if args.download:
        download_codesearchnet_dataset(dataset_dir=args.dataset_dir)
    dataset_path = os.path.join(args.dataset_dir, args.lang, 'dataset.jsonl')
    logger.info('Loading dataset.')
    dataset = load_dataset('json', data_files=dataset_path, split='train')

    # select the parser
    parser_lang = Parser()
    if args.lang == 'python':
        parser_lang.set_language(PY_LANGUAGE)
    elif args.lang == 'javascript':
        parser_lang.set_language(JS_LANGUAGE)
<<<<<<< HEAD
    elif lang == 'go':
=======
    elif args.lang == 'go':
>>>>>>> 441ec21d
        parser_lang.set_language(GO_LANGUAGE)

    # filter dataset
    logger.info('Filtering dataset.')
    dataset = dataset.filter(
        lambda e: filter_samples(e['original_string'], args.max_code_length, args.lang, parser), num_proc=4)

    logger.info('Shuffling dataset.')
    dataset = dataset.shuffle(args.seed)

    logger.info('Splitting dataset.')
    train_dataset = dataset.select(range(0, 20000))
    test_dataset = dataset.select(range(20000, 24000))
    val_dataset = dataset.select(range(24000, 26000))

    logger.info('Storing dataset.')
    train_dataset.to_json(os.path.join(args.dataset_dir, args.lang, 'train.jsonl'))
    test_dataset.to_json(os.path.join(args.dataset_dir, args.lang, 'test.jsonl'))
    val_dataset.to_json(os.path.join(args.dataset_dir, args.lang, 'valid.jsonl'))<|MERGE_RESOLUTION|>--- conflicted
+++ resolved
@@ -41,20 +41,12 @@
 
 if __name__ == '__main__':
     parser = argparse.ArgumentParser(description='Script for generating the dataset for probing')
-<<<<<<< HEAD
-    parser.add_argument("--dir", default="dataset", help="Path to save the dataset")
-    parser.add_argument("--seed", help="seed.", type=int, default=123)
-    parser.add_argument("--lang", help="Language.", choices=['javascript', 'python', 'go'],
-                        default="python")
-    parser.add_argument("--download", help="If download the csn", action="store_true")
-=======
     parser.add_argument('--dataset_dir', default='./dataset', help='Path to save the dataset')
     parser.add_argument('--lang', help='Language.', choices=['javascript', 'python', 'go'], default='python')
     parser.add_argument('--max_code_length', help='Maximum code length.', default=512)
     parser.add_argument('--download', help='If download the csn', action='store_true')
     parser.add_argument('--seed', help='seed.', type=int, default=123)
     args = parser.parse_args()
->>>>>>> 441ec21d
 
     logger = logging.getLogger()
     logger.setLevel(level=logging.INFO)
@@ -85,11 +77,7 @@
         parser_lang.set_language(PY_LANGUAGE)
     elif args.lang == 'javascript':
         parser_lang.set_language(JS_LANGUAGE)
-<<<<<<< HEAD
-    elif lang == 'go':
-=======
     elif args.lang == 'go':
->>>>>>> 441ec21d
         parser_lang.set_language(GO_LANGUAGE)
 
     # filter dataset
