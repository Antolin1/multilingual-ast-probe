"""Custom loss classes for probing tasks."""

import torch
import torch.nn as nn


class L1DistanceLoss(nn.Module):
    """Custom L1 loss for distance matrices."""

    def __init__(self, device):
        super(L1DistanceLoss, self).__init__()
        self.device = device
        self.word_pair_dims = (1, 2)

    def forward(self, predictions, label_batch, length_batch):
        """ Computes L1 loss on distance matrices.

        Ignores all entries where label_batch=-1
        Normalizes first within sentences (by dividing by the square of the sentence length)
        and then across the batch.

        Args:
          predictions: A pytorch batch of predicted distances
          label_batch: A pytorch batch of true distances
          length_batch: A pytorch batch of sentence lengths

        Returns:
          A tuple of:
            batch_loss: average loss in the batch
            total_sents: number of sentences in the batch
        """
        labels_1s = (label_batch != -1).float()
        predictions_masked = predictions * labels_1s
        labels_masked = label_batch * labels_1s
        total_sents = torch.sum((length_batch != 0)).float()
        squared_lengths = length_batch.pow(2).float()
        if total_sents > 0:
            loss_per_sent = torch.sum(torch.abs(predictions_masked - labels_masked), dim=self.word_pair_dims)
            normalized_loss_per_sent = loss_per_sent / squared_lengths
            batch_loss = torch.sum(normalized_loss_per_sent) / total_sents
        else:
            batch_loss = torch.tensor(0.0, device=self.device)
        return batch_loss, total_sents


class L1DepthLoss(nn.Module):
    """Custom L1 loss for depth sequences."""
    def __init__(self, device):
        super(L1DepthLoss, self).__init__()
        self.device = device
        self.word_dim = 1

    def forward(self, predictions, label_batch, length_batch):
        """ Computes L1 loss on depth sequences.
        Ignores all entries where label_batch=-1
        Normalizes first within sentences (by dividing by the sentence length)
        and then across the batch.
        Args:
          predictions: A pytorch batch of predicted depths
          label_batch: A pytorch batch of true depths
          length_batch: A pytorch batch of sentence lengths
        Returns:
          A tuple of:
            batch_loss: average loss in the batch
            total_sents: number of sentences in the batch
        """
        total_sents = torch.sum(length_batch != 0).float()
        labels_1s = (label_batch != -1).float()
        predictions_masked = predictions * labels_1s
        labels_masked = label_batch * labels_1s
        if total_sents > 0:
          loss_per_sent = torch.sum(torch.abs(predictions_masked - labels_masked), dim=self.word_dim)
          normalized_loss_per_sent = loss_per_sent / length_batch.float()
          batch_loss = torch.sum(normalized_loss_per_sent) / total_sents
        else:
          batch_loss = torch.tensor(0.0, device=self.device)
        return batch_loss, total_sents


class ParserLoss(nn.Module):
    def __init__(self):
        super(ParserLoss, self).__init__()
        self.cs = nn.CrossEntropyLoss(ignore_index=-1)

    def forward(self, d_pred, scores_c, scores_u, d_real, c_real, u_real, length_batch):
        total_sents = torch.sum(length_batch != 0).float()
        labels_1s = (d_real != -1).float()
        d_pred_masked = d_pred * labels_1s
        d_real_masked = d_real * labels_1s
        loss_d = torch.sum(torch.abs(d_pred_masked - d_real_masked), dim=1) / length_batch.float()
        loss_d = torch.sum(loss_d) / total_sents
<<<<<<< HEAD
        loss_c = self.cs(scores_c.view(-1, scores_c.shape[2]), c_real.view(-1))
        loss_u = self.cs(scores_u.view(-1, scores_u.shape[2]), u_real.view(-1))
        return (loss_c + loss_d + loss_u) / 3
=======
        loss_c = self.cs(scores.view(-1, scores.shape[2]), c_real.view(-1))
        return (loss_c + loss_d) / 2
>>>>>>> 483e159f
<|MERGE_RESOLUTION|>--- conflicted
+++ resolved
@@ -89,11 +89,6 @@
         d_real_masked = d_real * labels_1s
         loss_d = torch.sum(torch.abs(d_pred_masked - d_real_masked), dim=1) / length_batch.float()
         loss_d = torch.sum(loss_d) / total_sents
-<<<<<<< HEAD
         loss_c = self.cs(scores_c.view(-1, scores_c.shape[2]), c_real.view(-1))
         loss_u = self.cs(scores_u.view(-1, scores_u.shape[2]), u_real.view(-1))
-        return (loss_c + loss_d + loss_u) / 3
-=======
-        loss_c = self.cs(scores.view(-1, scores.shape[2]), c_real.view(-1))
-        return (loss_c + loss_d) / 2
->>>>>>> 483e159f
+        return (loss_c + loss_d + loss_u) / 3