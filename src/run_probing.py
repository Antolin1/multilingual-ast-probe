--- conflicted
+++ resolved
@@ -1,822 +1,805 @@
-import argparse
-import logging
-import os
-import pickle
-from collections import defaultdict
-
-import numpy as np
-import torch
-from accelerate import init_empty_weights, load_checkpoint_and_dispatch
-from datasets import load_dataset, concatenate_datasets
-from huggingface_hub import hf_hub_download
-from torch.utils.data import DataLoader
-from tqdm import tqdm
-from transformers import AutoModel, AutoTokenizer, AutoConfig, RobertaModel, T5EncoderModel, AutoModelForCausalLM
-
-from data import convert_sample_to_features, collator_fn, \
-    PY_PARSER, GO_PARSER, JS_PARSER, PHP_PARSER, JAVA_PARSER, \
-    RUBY_PARSER, LANGUAGES, CSHARP_PARSER, C_PARSER, collator_with_mask, PARSER_OBJECT_BY_NAME
-from data.binary_tree import distance_to_tree, remove_empty_nodes, \
-    extend_complex_nodes, get_precision_recall_f1, add_unary, get_recall_non_terminal
-from data.data_loading import get_non_terminals_labels, convert_to_ids, convert_to_ids_multilingual
-from data.utils import MODEL_TYPES_MATCH
-from probe import ParserProbe, ParserLoss, get_embeddings, align_function
-from utils import set_seed
-
-os.environ["TOKENIZERS_PARALLELISM"] = "false"
-logger = logging.getLogger(__name__)
-
-PARSER_OBJECT_BY_NAME = {
-    'python': PY_PARSER,
-    'javascript': JS_PARSER,
-    'go': GO_PARSER,
-    'php': PHP_PARSER,
-    'ruby': RUBY_PARSER,
-    'java': JAVA_PARSER,
-    'csharp': CSHARP_PARSER,
-    'c': C_PARSER
-}
-
-
-def seed_worker(_):
-    worker_seed = torch.initial_seed() % 2 ** 32
-    set_seed(worker_seed)
-
-
-def generate_baseline(model, type_baseline='not_full'):
-    config = model.config
-    baseline = RobertaModel(config)
-    if type_baseline == 'not_full':
-        baseline.embeddings = model.embeddings
-    return baseline
-
-
-def get_lmodel(args):
-    logger.info('Loading model.')
-
-    if args.model_type == 't5':
-        model_cls = T5EncoderModel
-    elif args.model_type in ['gpt-neo', 'gpt', 'gpt-j', 'gpt2']:
-        model_cls = AutoModelForCausalLM
-    else:
-        model_cls = AutoModel
-
-    if args.dispatch_model_weights:
-        logger.info('Dispatching model weights on GPUs.')
-        weights_location = hf_hub_download(args.pretrained_model_name_or_path, 'pytorch_model.bin')
-        config = AutoConfig.from_pretrained(args.pretrained_model_name_or_path, output_hidden_states=True)
-
-        with init_empty_weights():
-            lmodel = model_cls.from_config(config)
-        lmodel.tie_weights()
-        if args.model_type == 'gpt-neo':
-            no_split_module = ['GPTNeoBlock']
-        elif args.model_type == 'gpt-j':
-            no_split_module = ['GPTJBlock']
-        elif args.model_type == 'gpt':
-            no_split_module = ['GPTBlock']
-        elif args.model_type == 'gpt2':
-            no_split_module = ['GPT2Block']
-        lmodel = load_checkpoint_and_dispatch(
-            lmodel, weights_location, device_map='auto', no_split_module_classes=no_split_module
-        )
-    else:
-        lmodel = model_cls.from_pretrained(args.pretrained_model_name_or_path, output_hidden_states=True)
-        if '-baseline' in args.run_name:
-            lmodel = generate_baseline(lmodel)
-        elif '-baseline-full' in args.run_name:
-            lmodel = generate_baseline(lmodel, 'full')
-        lmodel = lmodel.to(args.device)
-    return lmodel
-
-
-def run_train_general(probe_model, lmodel, train_dataloader, valid_dataloader, metrics, pretrained, args):
-    masking = args.do_train_all_languages or args.do_holdout_training
-    if pretrained:
-        optimizer = torch.optim.Adam([probe_model.vectors_c, probe_model.vectors_u], lr=args.lr)
-    else:
-        optimizer = torch.optim.Adam(probe_model.parameters(), lr=args.lr)
-    scheduler = torch.optim.lr_scheduler.ReduceLROnPlateau(optimizer, mode='min', factor=0.1, patience=0)
-    criterion = ParserLoss(loss='rank', pretrained=pretrained)
-
-    probe_model.train()
-    lmodel.eval()
-    best_eval_loss = float('inf')
-    patience_count = 0
-    for epoch in range(1, args.epochs + 1):
-        training_loss = 0.0
-        for step, batch in enumerate(tqdm(train_dataloader,
-                                          desc='[training batch]',
-                                          bar_format='{desc:<10}{percentage:3.0f}%|{bar:100}{r_bar}')):
-            if not masking:
-                all_inputs, all_attentions, ds, cs, us, batch_len_tokens, alignment = batch
-                masks_c = None
-                masks_u = None
-            else:
-                all_inputs, all_attentions, ds, cs, us, batch_len_tokens, alignment, masks_c, masks_u = batch
-                masks_c = masks_c.to(args.device)
-                masks_u = masks_u.to(args.device)
-
-            embds = get_embeddings(all_inputs.to(args.device), all_attentions.to(args.device), lmodel, args.layer,
-                                   args.model_type)
-            embds = align_function(embds.to(args.device), alignment.to(args.device))
-
-            d_pred, scores_c, scores_u = probe_model(embds.to(args.device))
-            loss = criterion(
-                d_pred=d_pred.to(args.device),
-                scores_c=scores_c.to(args.device),
-                scores_u=scores_u.to(args.device),
-                d_real=ds.to(args.device),
-                c_real=cs.to(args.device),
-                u_real=us.to(args.device),
-                length_batch=batch_len_tokens.to(args.device),
-                masks_c=masks_c, masks_u=masks_u)
-
-            if not pretrained:
-                reg = args.orthogonal_reg * (
-                        torch.norm(torch.matmul(torch.transpose(probe_model.proj, 0, 1), probe_model.proj)
-                                   - torch.eye(args.rank).to(args.device)) ** 2)
-                loss += reg
-            loss.backward()
-            optimizer.step()
-            optimizer.zero_grad()
-            training_loss += loss.item()
-
-        training_loss = training_loss / len(train_dataloader)
-        eval_loss, _, _, _ = run_probing_eval(valid_dataloader, probe_model, lmodel, criterion, args)
-        scheduler.step(eval_loss)
-        logger.info(f'[epoch {epoch}] train loss: {round(training_loss, 4)}, validation loss: {round(eval_loss, 4)}')
-        metrics['training_loss'].append(round(training_loss, 4))
-        metrics['validation_loss'].append(round(eval_loss, 4))
-
-        if eval_loss < best_eval_loss:
-            logger.info('-' * 100)
-            logger.info('Saving model checkpoint')
-            logger.info('-' * 100)
-            output_path = os.path.join(args.output_path, f'pytorch_model.bin')
-            torch.save(probe_model.state_dict(), output_path)
-            logger.info(f'Probe model saved: {output_path}')
-            patience_count = 0
-            best_eval_loss = eval_loss
-        else:
-            patience_count += 1
-        if patience_count == args.patience:
-            logger.info('Stopping training loop (out of patience).')
-            break
-
-
-def run_probing_train(args: argparse.Namespace):
-    logger.info('-' * 100)
-    logger.info('Running probing training.')
-    logger.info('-' * 100)
-
-    # select the parser
-    parser = PARSER_OBJECT_BY_NAME[args.lang]
-
-    logger.info('Loading tokenizer')
-    tokenizer = AutoTokenizer.from_pretrained(args.pretrained_model_name_or_path)
-
-    logger.info('Loading dataset from local file.')
-    data_files = {'train': os.path.join(args.dataset_name_or_path, 'train.jsonl'),
-                  'valid': os.path.join(args.dataset_name_or_path, 'valid.jsonl'),
-                  'test': os.path.join(args.dataset_name_or_path, 'test.jsonl')}
-
-    train_set = load_dataset('json', data_files=data_files, split='train')
-    valid_set = load_dataset('json', data_files=data_files, split='valid')
-    test_set = load_dataset('json', data_files=data_files, split='test')
-
-    # get d and c for each sample
-    train_set = train_set.map(lambda e: convert_sample_to_features(e['original_string'], parser, args.lang))
-    valid_set = valid_set.map(lambda e: convert_sample_to_features(e['original_string'], parser, args.lang))
-    test_set = test_set.map(lambda e: convert_sample_to_features(e['original_string'], parser, args.lang))
-
-    # get class labels-ids mapping for c and u
-    labels_file_path = os.path.join(args.dataset_name_or_path, 'labels.pkl')
-    if not os.path.exists(labels_file_path):
-        # convert each non-terminal labels to its id
-        labels_to_ids_c = get_non_terminals_labels(train_set['c'], valid_set['c'], test_set['c'])
-        ids_to_labels_c = {x: y for y, x in labels_to_ids_c.items()}
-        labels_to_ids_u = get_non_terminals_labels(train_set['u'], valid_set['u'], test_set['u'])
-        ids_to_labels_u = {x: y for y, x in labels_to_ids_u.items()}
-        with open(labels_file_path, 'wb') as f:
-            pickle.dump({
-                'labels_to_ids_c': labels_to_ids_c, 'ids_to_labels_c': ids_to_labels_c,
-                'labels_to_ids_u': labels_to_ids_u, 'ids_to_labels_u': ids_to_labels_u
-            }, f)
-    else:
-        with open(labels_file_path, 'rb') as f:
-            data = pickle.load(f)
-            labels_to_ids_c = data['labels_to_ids_c']
-            ids_to_labels_c = data['ids_to_labels_c']
-            labels_to_ids_u = data['labels_to_ids_u']
-            ids_to_labels_u = data['ids_to_labels_u']
-
-    train_set = train_set.map(lambda e: convert_to_ids(e['c'], 'c', labels_to_ids_c))
-    valid_set = valid_set.map(lambda e: convert_to_ids(e['c'], 'c', labels_to_ids_c))
-    test_set = test_set.map(lambda e: convert_to_ids(e['c'], 'c', labels_to_ids_c))
-
-    train_set = train_set.map(lambda e: convert_to_ids(e['u'], 'u', labels_to_ids_u))
-    valid_set = valid_set.map(lambda e: convert_to_ids(e['u'], 'u', labels_to_ids_u))
-    test_set = test_set.map(lambda e: convert_to_ids(e['u'], 'u', labels_to_ids_u))
-
-    match_function = MODEL_TYPES_MATCH[args.model_type]
-
-    train_dataloader = DataLoader(dataset=train_set,
-                                  batch_size=args.batch_size,
-                                  shuffle=True,
-                                  collate_fn=lambda batch: collator_fn(batch, tokenizer, match_function),
-                                  num_workers=0,
-                                  generator=torch.Generator().manual_seed(args.seed))
-    valid_dataloader = DataLoader(dataset=valid_set,
-                                  batch_size=args.batch_size,
-                                  shuffle=False,
-                                  collate_fn=lambda batch: collator_fn(batch, tokenizer, match_function),
-                                  num_workers=0)
-
-    lmodel = get_lmodel(args)
-    lmodel.eval()
-    probe_model = ParserProbe(
-        probe_rank=args.rank,
-        hidden_dim=args.hidden,
-        number_labels_c=len(labels_to_ids_c),
-        number_labels_u=len(labels_to_ids_u)).to(args.device)
-    metrics = {'training_loss': [], 'validation_loss': [], 'test_precision': None, 'test_recall': None, 'test_f1': None}
-
-    run_train_general(probe_model, lmodel, train_dataloader, valid_dataloader, metrics, pretrained=False, args=args)
-
-    logger.info('Loading test set.')
-    test_dataloader = DataLoader(dataset=test_set,
-                                 batch_size=args.batch_size,
-                                 shuffle=False,
-                                 collate_fn=lambda batch: collator_fn(batch, tokenizer),
-                                 num_workers=8)
-
-    logger.info('Loading best model.')
-    checkpoint = torch.load(os.path.join(args.output_path, 'pytorch_model.bin'))
-    probe_model.load_state_dict(checkpoint)
-
-    logger.info('Evaluating probing on test set.')
-    eval_precision, eval_recall, eval_f1_score = run_probing_eval_f1(test_dataloader, probe_model, lmodel,
-                                                                     ids_to_labels_c, ids_to_labels_u, args)
-    metrics['test_precision'] = round(eval_precision, 4)
-    metrics['test_recall'] = round(eval_recall, 4)
-    metrics['test_f1'] = round(eval_f1_score, 4)
-    logger.info(f'test precision: {round(eval_precision, 4)} | test recall: {round(eval_recall, 4)} '
-                f'| test F1 score: {round(eval_f1_score, 4)}')
-
-    logger.info('-' * 100)
-    logger.info('Saving metrics.')
-    with open(os.path.join(args.output_path, 'metrics.log'), 'wb') as f:
-        pickle.dump(metrics, f)
-
-
-def run_probing_eval(test_dataloader, probe_model, lmodel, criterion, args):
-    probe_model.eval()
-    masking = args.do_train_all_languages or args.do_holdout_training
-    eval_loss = 0.0
-    total_hits_c = 0
-    total_c = 0
-    total_hits_u = 0
-    total_u = 0
-    total_hits_d = 0
-    total_d = 0
-    with torch.no_grad():
-        for step, batch in enumerate(tqdm(test_dataloader,
-                                          desc='[test batch]',
-                                          bar_format='{desc:<10}{percentage:3.0f}%|{bar:100}{r_bar}')):
-
-            if not masking:
-                all_inputs, all_attentions, ds, cs, us, batch_len_tokens, alignment = batch
-                masks_c = None
-                masks_u = None
-            else:
-                all_inputs, all_attentions, ds, cs, us, batch_len_tokens, alignment, masks_c, masks_u = batch
-                masks_c = masks_c.to(args.device)
-                masks_u = masks_u.to(args.device)
-
-            ds = ds.to(args.device)
-            cs = cs.to(args.device)
-            us = us.to(args.device)
-
-            embds = get_embeddings(all_inputs.to(args.device), all_attentions.to(args.device), lmodel, args.layer,
-                                   args.model_type)
-            embds = align_function(embds.to(args.device), alignment.to(args.device))
-
-            d_pred, scores_c, scores_u = probe_model(embds.to(args.device))
-            loss = criterion(
-                d_pred=d_pred.to(args.device),
-                scores_c=scores_c.to(args.device),
-                scores_u=scores_u.to(args.device),
-                d_real=ds.to(args.device),
-                c_real=cs.to(args.device),
-                u_real=us.to(args.device),
-                length_batch=batch_len_tokens.to(args.device),
-                masks_c=masks_c, masks_u=masks_u)
-            eval_loss += loss.item()
-
-            # compute the classes c and u
-            # scores_c /= probe_model.vectors_c.norm(p=2, dim=0)
-            # scores_u /= probe_model.vectors_u.norm(p=2, dim=0)
-            scores_c = torch.argmax(scores_c, dim=2)
-            scores_u = torch.argmax(scores_u, dim=2)
-
-            batch_len_tokens = batch_len_tokens.to(args.device)
-            lens_d = (batch_len_tokens - 1).to(args.device)
-            max_len_d = torch.max(lens_d)
-            mask_c = torch.arange(max_len_d, device=args.device)[None, :] < lens_d[:, None]
-            mask_u = torch.arange(max_len_d + 1, device=args.device)[None, :] < batch_len_tokens[:, None]
-
-            scores_c = torch.masked_select(scores_c, mask_c)
-            scores_u = torch.masked_select(scores_u, mask_u)
-            cs = torch.masked_select(cs, mask_c)
-            us = torch.masked_select(us, mask_u)
-
-            hits_c = (scores_c == cs).sum().item()
-            hits_u = (scores_u == us).sum().item()
-
-            total_hits_u += hits_u
-            total_hits_c += hits_c
-            total_c += mask_c.sum().item()
-            total_u += mask_u.sum().item()
-
-            hits_d, total_d_current = compute_hits_d(d_pred, ds, mask_c)
-            total_hits_d += hits_d
-            total_d += total_d_current
-
-            # compute the accuracy on d
-
-    acc_u = float(total_hits_u) / float(total_u)
-    acc_c = float(total_hits_c) / float(total_c)
-    acc_d = float(total_hits_d) / float(total_d)
-
-    return (eval_loss / len(test_dataloader)), acc_c, acc_u, acc_d
-
-
-def compute_hits_d(input, target, mask):
-    diff = input[:, :, None] - input[:, None, :]
-    target_diff = ((target[:, :, None] - target[:, None, :]) > 0).float()
-    mask = mask[:, :, None] * mask[:, None, :] * target_diff
-    loss = torch.relu(target_diff - diff)
-    hits = (((loss * mask) == 0) * mask).sum().item()
-    return hits, mask.sum().item()
-
-
-def run_probing_eval_f1(test_dataloader, probe_model, lmodel, ids_to_labels_c, ids_to_labels_u, args,
-                        compute_recall_nonterminals=False):
-    # todo: filter categories using the language
-    masking = args.do_train_all_languages or args.do_test_all_languages or args.do_holdout_training
-    probe_model.eval()
-    precisions = [] if not masking else defaultdict(list)
-    recalls = [] if not masking else defaultdict(list)
-    f1_scores = [] if not masking else defaultdict(list)
-    all_recall_nonterminals = defaultdict(list)
-    with torch.no_grad():
-        for step, batch in enumerate(tqdm(test_dataloader,
-                                          desc='[test batch]',
-                                          bar_format='{desc:<10}{percentage:3.0f}%|{bar:100}{r_bar}')):
-            if not masking:
-                all_inputs, all_attentions, ds, cs, us, batch_len_tokens, alignment = batch
-                masks_c = None
-                masks_u = None
-            else:
-                all_inputs, all_attentions, ds, cs, us, batch_len_tokens, alignment, masks_c, masks_u = batch
-                masks_c = masks_c.to(args.device)
-                masks_u = masks_u.to(args.device)
-
-            embds = get_embeddings(all_inputs.to(args.device), all_attentions.to(args.device), lmodel, args.layer,
-                                   args.model_type)
-            embds = align_function(embds.to(args.device), alignment.to(args.device))
-
-            d_pred, scores_c, scores_u = probe_model(embds.to(args.device))
-
-            if masking:
-                scores_c += masks_c.unsqueeze(1)
-                scores_u += masks_u.unsqueeze(1)
-
-            scores_c = torch.argmax(scores_c, dim=2)
-            scores_u = torch.argmax(scores_u, dim=2)
-
-            for i, len_tokens in enumerate(batch_len_tokens):
-                len_tokens = len_tokens.item()
-                d_pred_current = d_pred[i, 0:len_tokens - 1].tolist()
-                score_c_current = scores_c[i, 0:len_tokens - 1].tolist()
-                score_u_current = scores_u[i, 0:len_tokens].tolist()
-                ds_current = ds[i, 0:len_tokens - 1].tolist()
-                cs_current = cs[i, 0:len_tokens - 1].tolist()
-                us_current = us[i, 0:len_tokens].tolist()
-
-                if masking:
-                    c = cs_current[0]
-                    lang = ids_to_labels_c[c].split('--')[1]
-                cs_labels = [ids_to_labels_c[c].split('--')[0] if masking else ids_to_labels_c[c] for c in cs_current]
-                us_labels = [ids_to_labels_u[c].split('--')[0] if masking else ids_to_labels_u[c] for c in us_current]
-                scores_c_labels = [ids_to_labels_c[s].split('--')[0] if masking else ids_to_labels_c[s] for s in
-                                   score_c_current]
-                scores_u_labels = [ids_to_labels_u[s].split('--')[0] if masking else ids_to_labels_u[s] for s in
-                                   score_u_current]
-
-                ground_truth_tree = distance_to_tree(ds_current, cs_labels, us_labels,
-                                                     [str(i) for i in range(len_tokens)])
-                ground_truth_tree = extend_complex_nodes(add_unary(remove_empty_nodes(ground_truth_tree)))
-
-                pred_tree = distance_to_tree(d_pred_current, scores_c_labels, scores_u_labels,
-                                             [str(i) for i in range(len_tokens)])
-                pred_tree = extend_complex_nodes(add_unary(remove_empty_nodes(pred_tree)))
-
-                p, r, f1_score = get_precision_recall_f1(ground_truth_tree, pred_tree)
-
-                if compute_recall_nonterminals:
-                    # consider the case of non-terminals! bug
-                    recall_non_terminal = get_recall_non_terminal(ground_truth_tree, pred_tree)
-                    for k, v in recall_non_terminal.items():
-                        all_recall_nonterminals[k if not masking else f'{k}--{lang}'].append(v)
-
-                if masking:
-                    f1_scores[lang].append(f1_score)
-                    precisions[lang].append(p)
-                    recalls[lang].append(r)
-                else:
-                    f1_scores.append(f1_score)
-                    precisions.append(p)
-                    recalls.append(r)
-    if masking:
-        if compute_recall_nonterminals:
-            return ({x: np.mean(y) for x, y in precisions.items()},
-                    {x: np.mean(y) for x, y in recalls.items()},
-                    {x: np.mean(y) for x, y in f1_scores.items()}, all_recall_nonterminals)
-        else:
-            return ({x: np.mean(y) for x, y in precisions.items()},
-                    {x: np.mean(y) for x, y in recalls.items()},
-                    {x: np.mean(y) for x, y in f1_scores.items()})
-    else:
-        if compute_recall_nonterminals:
-            return np.mean(precisions), np.mean(recalls), np.mean(f1_scores), all_recall_nonterminals
-        return np.mean(precisions), np.mean(recalls), np.mean(f1_scores)
-
-
-def run_probing_eval_recall_non_terminal(test_dataloader, probe_model, lmodel, ids_to_labels_c, ids_to_labels_u, args):
-    probe_model.eval()
-    recall_scores = defaultdict(list)
-    with torch.no_grad():
-        for step, batch in enumerate(tqdm(test_dataloader,
-                                          desc='[test batch]',
-                                          bar_format='{desc:<10}{percentage:3.0f}%|{bar:100}{r_bar}')):
-            all_inputs, all_attentions, ds, cs, us, batch_len_tokens, alignment = batch
-
-            embds = get_embeddings(all_inputs.to(args.device), all_attentions.to(args.device), lmodel, args.layer,
-                                   args.model_type)
-            embds = align_function(embds.to(args.device), alignment.to(args.device))
-
-            d_pred, scores_c, scores_u = probe_model(embds.to(args.device))
-            scores_c = torch.argmax(scores_c, dim=2)
-            scores_u = torch.argmax(scores_u, dim=2)
-
-            for i, len_tokens in enumerate(batch_len_tokens):
-                len_tokens = len_tokens.item()
-                d_pred_current = d_pred[i, 0:len_tokens - 1].tolist()
-                score_c_current = scores_c[i, 0:len_tokens - 1].tolist()
-                score_u_current = scores_u[i, 0:len_tokens].tolist()
-                ds_current = ds[i, 0:len_tokens - 1].tolist()
-                cs_current = cs[i, 0:len_tokens - 1].tolist()
-                us_current = us[i, 0:len_tokens].tolist()
-
-                cs_labels = [ids_to_labels_c[c] for c in cs_current]
-                us_labels = [ids_to_labels_u[c] for c in us_current]
-                scores_c_labels = [ids_to_labels_c[s] for s in score_c_current]
-                scores_u_labels = [ids_to_labels_u[s] for s in score_u_current]
-
-                ground_truth_tree = distance_to_tree(ds_current, cs_labels, us_labels,
-                                                     [str(i) for i in range(len_tokens)])
-                ground_truth_tree = extend_complex_nodes(add_unary(remove_empty_nodes(ground_truth_tree)))
-
-                pred_tree = distance_to_tree(d_pred_current, scores_c_labels, scores_u_labels,
-                                             [str(i) for i in range(len_tokens)])
-                pred_tree = extend_complex_nodes(add_unary(remove_empty_nodes(pred_tree)))
-
-                recall_score = get_recall_non_terminal(ground_truth_tree, pred_tree)
-                for k, s in recall_score.items():
-                    recall_scores[k].append(s)
-
-    return {k: np.mean(v) for k, v in recall_scores.items()}
-
-
-def run_probing_test(args):
-    # select the parser
-    parser = PARSER_OBJECT_BY_NAME[args.lang]
-
-    logger.info('Loading tokenizer')
-    tokenizer = AutoTokenizer.from_pretrained(args.pretrained_model_name_or_path)
-
-    logger.info('Loading dataset from local file.')
-    data_files = {'test': os.path.join(args.dataset_name_or_path, 'test.jsonl')}
-    test_set = load_dataset('json', data_files=data_files, split='test')
-
-    # get d and c for each sample
-    test_set = test_set.map(lambda e: convert_sample_to_features(e['original_string'], parser, args.lang))
-
-    # get class labels-ids mapping for c and u
-    labels_file_path = os.path.join(args.dataset_name_or_path, 'labels.pkl')
-
-    with open(labels_file_path, 'rb') as f:
-        data = pickle.load(f)
-        labels_to_ids_c = data['labels_to_ids_c']
-        ids_to_labels_c = data['ids_to_labels_c']
-        labels_to_ids_u = data['labels_to_ids_u']
-        ids_to_labels_u = data['ids_to_labels_u']
-
-    test_set = test_set.map(lambda e: convert_to_ids(e['c'], 'c', labels_to_ids_c))
-    test_set = test_set.map(lambda e: convert_to_ids(e['u'], 'u', labels_to_ids_u))
-
-    lmodel = get_lmodel(args)
-    lmodel.eval()
-    probe_model = ParserProbe(
-        probe_rank=args.rank,
-        hidden_dim=args.hidden,
-        number_labels_c=len(labels_to_ids_c),
-        number_labels_u=len(labels_to_ids_u)).to(args.device)
-    metrics = {'test_precision': None, 'test_recall': None, 'test_f1': None}
-
-    logger.info('Loading test set.')
-    test_dataloader = DataLoader(dataset=test_set,
-                                 batch_size=args.batch_size,
-                                 shuffle=False,
-                                 collate_fn=lambda batch: collator_fn(batch, tokenizer),
-                                 num_workers=8)
-
-    logger.info('Loading best model.')
-    checkpoint = torch.load(os.path.join(args.output_path, 'pytorch_model.bin'))
-    probe_model.load_state_dict(checkpoint)
-
-    logger.info('Evaluating probing on test set.')
-    eval_precision, eval_recall, eval_f1_score, recall_nonterminals = run_probing_eval_f1(test_dataloader, probe_model,
-                                                                                          lmodel,
-                                                                                          ids_to_labels_c,
-                                                                                          ids_to_labels_u, args,
-                                                                                          compute_recall_nonterminals=True)
-    metrics['test_precision'] = round(eval_precision, 4)
-    metrics['test_recall'] = round(eval_recall, 4)
-    metrics['test_f1'] = round(eval_f1_score, 4)
-    metrics['recall_nonterminals'] = recall_nonterminals
-    logger.info(f'test precision: {round(eval_precision, 4)} | test recall: {round(eval_recall, 4)} '
-                f'| test F1 score: {round(eval_f1_score, 4)}')
-
-    logger.info('-' * 100)
-    logger.info('Saving metrics.')
-    with open(os.path.join(args.output_path, 'metrics_just_test.log'), 'wb') as f:
-        pickle.dump(metrics, f)
-
-
-def run_probing_all_languages(args, exclude=None):
-    if exclude is None:
-        exclude = []
-    logger.info('-' * 100)
-    logger.info('Running probing on all languages.')
-    logger.info('-' * 100)
-
-    logger.info('Loading tokenizer')
-    tokenizer = AutoTokenizer.from_pretrained(args.pretrained_model_name_or_path)
-
-    logger.info('Loading dataset from local file.')
-    data_files = {}
-
-    if exclude is not None:
-        final_languages = [lang for lang in LANGUAGES if lang not in exclude]
-    else:
-        final_languages = LANGUAGES
-
-    for lang in final_languages:
-        data_files[f'train_{lang}'] = os.path.join(args.dataset_name_or_path, lang, 'train.jsonl')
-        data_files[f'valid_{lang}'] = os.path.join(args.dataset_name_or_path, lang, 'valid.jsonl')
-        data_files[f'test_{lang}'] = os.path.join(args.dataset_name_or_path, lang, 'test.jsonl')
-
-    data_sets = {x: load_dataset('json', data_files=y) for x, y in data_files.items()}
-    data_sets = {
-        x: y['train'].map(
-            lambda e: convert_sample_to_features(e['original_string'], PARSER_OBJECT_BY_NAME[x.split('_')[1]],
-                                                 x.split('_')[1]))
-        if 'train_' in x else y['train'].map(
-            lambda e: convert_sample_to_features(e['original_string'], PARSER_OBJECT_BY_NAME[x.split('_')[1]],
-                                                 x.split('_')[1]))
-        for x, y in data_sets.items()}
-
-    labels_c = []
-    labels_u = []
-
-    for lang in final_languages:
-        labels_file_path = os.path.join(args.dataset_name_or_path, lang, 'labels.pkl')
-        train_set = data_sets[f'train_{lang}']
-        valid_set = data_sets[f'valid_{lang}']
-        test_set = data_sets[f'test_{lang}']
-        if not os.path.exists(labels_file_path):
-            # convert each non-terminal labels to its id
-            labels_to_ids_c = get_non_terminals_labels(train_set['c'], valid_set['c'], test_set['c'])
-            ids_to_labels_c = {x: y for y, x in labels_to_ids_c.items()}
-            labels_to_ids_u = get_non_terminals_labels(train_set['u'], valid_set['u'], test_set['u'])
-            ids_to_labels_u = {x: y for y, x in labels_to_ids_u.items()}
-            with open(labels_file_path, 'wb') as f:
-                pickle.dump({
-                    'labels_to_ids_c': labels_to_ids_c, 'ids_to_labels_c': ids_to_labels_c,
-                    'labels_to_ids_u': labels_to_ids_u, 'ids_to_labels_u': ids_to_labels_u
-                }, f)
-        else:
-            with open(labels_file_path, 'rb') as f:
-                data = pickle.load(f)
-                labels_to_ids_c = data['labels_to_ids_c']
-                ids_to_labels_c = data['ids_to_labels_c']
-                labels_to_ids_u = data['labels_to_ids_u']
-                ids_to_labels_u = data['ids_to_labels_u']
-
-        labels_c += [x + '--' + lang for x in labels_to_ids_c.keys()]
-        labels_u += [x + '--' + lang for x in labels_to_ids_u.keys()]
-
-    # conversion to global labels
-    labels_to_ids_c_global = {x: y for y, x in enumerate(labels_c)}
-    ids_to_labels_c_global = {y: x for x, y in labels_to_ids_c_global.items()}
-    labels_to_ids_u_global = {x: y for y, x in enumerate(labels_u)}
-    ids_to_labels_u_global = {y: x for x, y in labels_to_ids_u_global.items()}
-
-    # save labels
-    with open(os.path.join(args.output_path, 'global_labels_c.pkl'), 'wb') as f:
-        pickle.dump(labels_to_ids_c_global, f)
-    with open(os.path.join(args.output_path, 'global_labels_u.pkl'), 'wb') as f:
-        pickle.dump(labels_to_ids_u_global, f)
-
-    data_sets = {x: y.map(lambda e: convert_to_ids_multilingual(e['c'], 'c', labels_to_ids_c_global, x.split('_')[1]))
-                 for x, y in data_sets.items()}
-    data_sets = {x: y.map(lambda e: convert_to_ids_multilingual(e['u'], 'u', labels_to_ids_u_global, x.split('_')[1]))
-                 for x, y in data_sets.items()}
-
-    train_datasets = [y for x, y in data_sets.items() if 'train_' in x]
-    valid_datasets = [y for x, y in data_sets.items() if 'valid_' in x]
-    test_datasets = [y for x, y in data_sets.items() if 'test_' in x]
-
-    train_set = concatenate_datasets(train_datasets)
-    valid_set = concatenate_datasets(valid_datasets)
-    test_set = concatenate_datasets(test_datasets)
-
-    logger.info(f'Number of train samples: {len(train_set)}')
-    logger.info(f'Number of valid samples: {len(valid_set)}')
-    logger.info(f'Number of test samples: {len(test_set)}')
-
-    match_function = MODEL_TYPES_MATCH[args.model_type]
-
-    train_dataloader = DataLoader(dataset=train_set,
-                                  batch_size=args.batch_size,
-                                  shuffle=True,
-                                  collate_fn=lambda batch: collator_with_mask(batch, tokenizer,
-                                                                              ids_to_labels_c_global,
-                                                                              ids_to_labels_u_global,
-                                                                              match_function),
-                                  generator=torch.Generator().manual_seed(args.seed),
-                                  num_workers=5)
-    valid_dataloader = DataLoader(dataset=valid_set,
-                                  batch_size=args.batch_size,
-                                  shuffle=False,
-                                  collate_fn=lambda batch: collator_with_mask(batch, tokenizer,
-                                                                              ids_to_labels_c_global,
-                                                                              ids_to_labels_u_global,
-                                                                              match_function),
-                                  num_workers=5)
-
-    lmodel = get_lmodel(args)
-    lmodel.eval()
-    probe_model = ParserProbe(
-        probe_rank=args.rank,
-        hidden_dim=args.hidden,
-        number_labels_c=len(labels_to_ids_c_global),
-        number_labels_u=len(labels_to_ids_u_global)).to(args.device)
-
-    metrics = {'training_loss': [], 'validation_loss': [], 'test_precision': None, 'test_recall': None, 'test_f1': None}
-
-    run_train_general(probe_model, lmodel, train_dataloader, valid_dataloader, metrics, pretrained=False, args=args)
-
-    logger.info('Loading test set.')
-    test_dataloader = DataLoader(dataset=test_set,
-                                 batch_size=args.batch_size,
-                                 shuffle=False,
-                                 collate_fn=lambda batch: collator_with_mask(batch, tokenizer,
-                                                                             ids_to_labels_c_global,
-                                                                             ids_to_labels_u_global),
-                                 num_workers=8)
-
-    logger.info('Loading best model.')
-    checkpoint = torch.load(os.path.join(args.output_path, 'pytorch_model.bin'))
-    probe_model.load_state_dict(checkpoint)
-
-    logger.info('Evaluating probing on test set.')
-
-    eval_precision, eval_recall, eval_f1_score = run_probing_eval_f1(test_dataloader, probe_model, lmodel,
-                                                                     ids_to_labels_c_global, ids_to_labels_u_global,
-                                                                     args)
-    for lang in eval_precision.keys():
-        metrics[f'test_precision_{lang}'] = round(eval_precision[lang], 4)
-        metrics[f'test_recall_{lang}'] = round(eval_recall[lang], 4)
-        metrics[f'test_f1_{lang}'] = round(eval_f1_score[lang], 4)
-        logger.info(
-            f'test precision_{lang}: {round(eval_precision[lang], 4)} | test recall_{lang}: {round(eval_recall[lang], 4)} '
-            f'| test F1 score_{lang}: {round(eval_f1_score[lang], 4)}')
-
-    logger.info('-' * 100)
-    logger.info('Saving metrics.')
-    with open(os.path.join(args.output_path, 'metrics.log'), 'wb') as f:
-        pickle.dump(metrics, f)
-
-
-def run_probing_all_languages_test(args):
-    logger.info('-' * 100)
-    logger.info('Running testing on all languages.')
-    logger.info('-' * 100)
-
-    logger.info('Loading tokenizer')
-    tokenizer = AutoTokenizer.from_pretrained(args.pretrained_model_name_or_path)
-
-    logger.info('Loading dataset from local file.')
-    data_files = {}
-    for lang in LANGUAGES:
-        data_files[f'test_{lang}'] = os.path.join(args.dataset_name_or_path, lang, 'test.jsonl')
-
-    data_sets = {x: load_dataset('json', data_files=y) for x, y in data_files.items()}
-    data_sets = {
-        x: y['train'].map(
-            lambda e: convert_sample_to_features(e['original_string'], PARSER_OBJECT_BY_NAME[x.split('_')[1]],
-                                                 x.split('_')[1]))
-        for x, y in data_sets.items()}
-
-    with open(os.path.join(args.output_path, 'global_labels_c.pkl'), 'rb') as f:
-        labels_to_ids_c_global = pickle.load(f)
-        ids_to_labels_c_global = {v: k for k, v in labels_to_ids_c_global.items()}
-    with open(os.path.join(args.output_path, 'global_labels_u.pkl'), 'rb') as f:
-        labels_to_ids_u_global = pickle.load(f)
-        ids_to_labels_u_global = {v: k for k, v in labels_to_ids_u_global.items()}
-
-    data_sets = {x: y.map(lambda e: convert_to_ids_multilingual(e['c'], 'c', labels_to_ids_c_global, x.split('_')[1]))
-                 for x, y in data_sets.items()}
-    data_sets = {x: y.map(lambda e: convert_to_ids_multilingual(e['u'], 'u', labels_to_ids_u_global, x.split('_')[1]))
-                 for x, y in data_sets.items()}
-
-    test_datasets = [y for x, y in data_sets.items() if 'test_' in x]
-    test_set = concatenate_datasets(test_datasets)
-    logger.info(f'Number of test samples: {len(test_set)}')
-
-    lmodel = get_lmodel(args)
-    lmodel.eval()
-    probe_model = ParserProbe(
-        probe_rank=args.rank,
-        hidden_dim=args.hidden,
-        number_labels_c=len(labels_to_ids_c_global),
-        number_labels_u=len(labels_to_ids_u_global)).to(args.device)
-
-    metrics = {'test_precision': None, 'test_recall': None, 'test_f1': None}
-
-    logger.info('Loading test set.')
-    test_dataloader = DataLoader(dataset=test_set,
-                                 batch_size=args.batch_size,
-                                 shuffle=False,
-                                 collate_fn=lambda batch: collator_with_mask(batch, tokenizer,
-                                                                             ids_to_labels_c_global,
-                                                                             ids_to_labels_u_global),
-                                 num_workers=8)
-
-    logger.info('Loading best model.')
-    checkpoint = torch.load(os.path.join(args.output_path, 'pytorch_model.bin'))
-    probe_model.load_state_dict(checkpoint)
-
-    logger.info('Evaluating probing on test set.')
-<<<<<<< HEAD
-    if not args.just_proj:
-        eval_precision, eval_recall, eval_f1_score, recall_nonterminals = run_probing_eval_f1(test_dataloader,
-                                                                                              probe_model, lmodel,
-                                                                                              ids_to_labels_c_global,
-                                                                                              ids_to_labels_u_global,
-                                                                                              args,
-                                                                                              compute_recall_nonterminals=True)
-        metrics['recall_nonterminals'] = recall_nonterminals
-        for lang in eval_precision.keys():
-            metrics[f'test_precision_{lang}'] = round(eval_precision[lang], 4)
-            metrics[f'test_recall_{lang}'] = round(eval_recall[lang], 4)
-            metrics[f'test_f1_{lang}'] = round(eval_f1_score[lang], 4)
-            logger.info(
-                f'test precision_{lang}: {round(eval_precision[lang], 4)} | test recall_{lang}: {round(eval_recall[lang], 4)} '
-                f'| test F1 score_{lang}: {round(eval_f1_score[lang], 4)}')
-=======
-
-    eval_precision, eval_recall, eval_f1_score, recall_nonterminals = run_probing_eval_f1(test_dataloader,
-                                                                                          probe_model, lmodel,
-                                                                                          ids_to_labels_c_global,
-                                                                                          ids_to_labels_u_global,
-                                                                                          args,
-                                                                                          compute_recall_nonterminals=True)
-    metrics['recall_nonterminals'] = recall_nonterminals
-    for lang in eval_precision.keys():
-        metrics[f'test_precision_{lang}'] = round(eval_precision[lang], 4)
-        metrics[f'test_recall_{lang}'] = round(eval_recall[lang], 4)
-        metrics[f'test_f1_{lang}'] = round(eval_f1_score[lang], 4)
-        logger.info(
-            f'test precision_{lang}: {round(eval_precision[lang], 4)} | test recall_{lang}: {round(eval_recall[lang], 4)} '
-            f'| test F1 score_{lang}: {round(eval_f1_score[lang], 4)}')
->>>>>>> a2eaa85a
-
-    logger.info('-' * 100)
-    logger.info('Saving metrics.')
-    with open(os.path.join(args.output_path, 'metrics_just_test.log'), 'wb') as f:
-        pickle.dump(metrics, f)
+import argparse
+import logging
+import os
+import pickle
+from collections import defaultdict
+
+import numpy as np
+import torch
+from accelerate import init_empty_weights, load_checkpoint_and_dispatch
+from datasets import load_dataset, concatenate_datasets
+from huggingface_hub import hf_hub_download
+from torch.utils.data import DataLoader
+from tqdm import tqdm
+from transformers import AutoModel, AutoTokenizer, AutoConfig, RobertaModel, T5EncoderModel, AutoModelForCausalLM
+
+from data import convert_sample_to_features, collator_fn, \
+    PY_PARSER, GO_PARSER, JS_PARSER, PHP_PARSER, JAVA_PARSER, \
+    RUBY_PARSER, LANGUAGES, CSHARP_PARSER, C_PARSER, collator_with_mask, PARSER_OBJECT_BY_NAME
+from data.binary_tree import distance_to_tree, remove_empty_nodes, \
+    extend_complex_nodes, get_precision_recall_f1, add_unary, get_recall_non_terminal
+from data.data_loading import get_non_terminals_labels, convert_to_ids, convert_to_ids_multilingual
+from data.utils import MODEL_TYPES_MATCH
+from probe import ParserProbe, ParserLoss, get_embeddings, align_function
+from utils import set_seed
+
+os.environ["TOKENIZERS_PARALLELISM"] = "false"
+logger = logging.getLogger(__name__)
+
+PARSER_OBJECT_BY_NAME = {
+    'python': PY_PARSER,
+    'javascript': JS_PARSER,
+    'go': GO_PARSER,
+    'php': PHP_PARSER,
+    'ruby': RUBY_PARSER,
+    'java': JAVA_PARSER,
+    'csharp': CSHARP_PARSER,
+    'c': C_PARSER
+}
+
+
+def seed_worker(_):
+    worker_seed = torch.initial_seed() % 2 ** 32
+    set_seed(worker_seed)
+
+
+def generate_baseline(model, type_baseline='not_full'):
+    config = model.config
+    baseline = RobertaModel(config)
+    if type_baseline == 'not_full':
+        baseline.embeddings = model.embeddings
+    return baseline
+
+
+def get_lmodel(args):
+    logger.info('Loading model.')
+
+    if args.model_type == 't5':
+        model_cls = T5EncoderModel
+    elif args.model_type in ['gpt-neo', 'gpt', 'gpt-j', 'gpt2']:
+        model_cls = AutoModelForCausalLM
+    else:
+        model_cls = AutoModel
+
+    if args.dispatch_model_weights:
+        logger.info('Dispatching model weights on GPUs.')
+        weights_location = hf_hub_download(args.pretrained_model_name_or_path, 'pytorch_model.bin')
+        config = AutoConfig.from_pretrained(args.pretrained_model_name_or_path, output_hidden_states=True)
+
+        with init_empty_weights():
+            lmodel = model_cls.from_config(config)
+        lmodel.tie_weights()
+        if args.model_type == 'gpt-neo':
+            no_split_module = ['GPTNeoBlock']
+        elif args.model_type == 'gpt-j':
+            no_split_module = ['GPTJBlock']
+        elif args.model_type == 'gpt':
+            no_split_module = ['GPTBlock']
+        elif args.model_type == 'gpt2':
+            no_split_module = ['GPT2Block']
+        lmodel = load_checkpoint_and_dispatch(
+            lmodel, weights_location, device_map='auto', no_split_module_classes=no_split_module
+        )
+    else:
+        lmodel = model_cls.from_pretrained(args.pretrained_model_name_or_path, output_hidden_states=True)
+        if '-baseline' in args.run_name:
+            lmodel = generate_baseline(lmodel)
+        elif '-baseline-full' in args.run_name:
+            lmodel = generate_baseline(lmodel, 'full')
+        lmodel = lmodel.to(args.device)
+    return lmodel
+
+
+def run_train_general(probe_model, lmodel, train_dataloader, valid_dataloader, metrics, pretrained, args):
+    masking = args.do_train_all_languages or args.do_holdout_training
+    if pretrained:
+        optimizer = torch.optim.Adam([probe_model.vectors_c, probe_model.vectors_u], lr=args.lr)
+    else:
+        optimizer = torch.optim.Adam(probe_model.parameters(), lr=args.lr)
+    scheduler = torch.optim.lr_scheduler.ReduceLROnPlateau(optimizer, mode='min', factor=0.1, patience=0)
+    criterion = ParserLoss(loss='rank', pretrained=pretrained)
+
+    probe_model.train()
+    lmodel.eval()
+    best_eval_loss = float('inf')
+    patience_count = 0
+    for epoch in range(1, args.epochs + 1):
+        training_loss = 0.0
+        for step, batch in enumerate(tqdm(train_dataloader,
+                                          desc='[training batch]',
+                                          bar_format='{desc:<10}{percentage:3.0f}%|{bar:100}{r_bar}')):
+            if not masking:
+                all_inputs, all_attentions, ds, cs, us, batch_len_tokens, alignment = batch
+                masks_c = None
+                masks_u = None
+            else:
+                all_inputs, all_attentions, ds, cs, us, batch_len_tokens, alignment, masks_c, masks_u = batch
+                masks_c = masks_c.to(args.device)
+                masks_u = masks_u.to(args.device)
+
+            embds = get_embeddings(all_inputs.to(args.device), all_attentions.to(args.device), lmodel, args.layer,
+                                   args.model_type)
+            embds = align_function(embds.to(args.device), alignment.to(args.device))
+
+            d_pred, scores_c, scores_u = probe_model(embds.to(args.device))
+            loss = criterion(
+                d_pred=d_pred.to(args.device),
+                scores_c=scores_c.to(args.device),
+                scores_u=scores_u.to(args.device),
+                d_real=ds.to(args.device),
+                c_real=cs.to(args.device),
+                u_real=us.to(args.device),
+                length_batch=batch_len_tokens.to(args.device),
+                masks_c=masks_c, masks_u=masks_u)
+
+            if not pretrained:
+                reg = args.orthogonal_reg * (
+                        torch.norm(torch.matmul(torch.transpose(probe_model.proj, 0, 1), probe_model.proj)
+                                   - torch.eye(args.rank).to(args.device)) ** 2)
+                loss += reg
+            loss.backward()
+            optimizer.step()
+            optimizer.zero_grad()
+            training_loss += loss.item()
+
+        training_loss = training_loss / len(train_dataloader)
+        eval_loss, _, _, _ = run_probing_eval(valid_dataloader, probe_model, lmodel, criterion, args)
+        scheduler.step(eval_loss)
+        logger.info(f'[epoch {epoch}] train loss: {round(training_loss, 4)}, validation loss: {round(eval_loss, 4)}')
+        metrics['training_loss'].append(round(training_loss, 4))
+        metrics['validation_loss'].append(round(eval_loss, 4))
+
+        if eval_loss < best_eval_loss:
+            logger.info('-' * 100)
+            logger.info('Saving model checkpoint')
+            logger.info('-' * 100)
+            output_path = os.path.join(args.output_path, f'pytorch_model.bin')
+            torch.save(probe_model.state_dict(), output_path)
+            logger.info(f'Probe model saved: {output_path}')
+            patience_count = 0
+            best_eval_loss = eval_loss
+        else:
+            patience_count += 1
+        if patience_count == args.patience:
+            logger.info('Stopping training loop (out of patience).')
+            break
+
+
+def run_probing_train(args: argparse.Namespace):
+    logger.info('-' * 100)
+    logger.info('Running probing training.')
+    logger.info('-' * 100)
+
+    # select the parser
+    parser = PARSER_OBJECT_BY_NAME[args.lang]
+
+    logger.info('Loading tokenizer')
+    tokenizer = AutoTokenizer.from_pretrained(args.pretrained_model_name_or_path)
+
+    logger.info('Loading dataset from local file.')
+    data_files = {'train': os.path.join(args.dataset_name_or_path, 'train.jsonl'),
+                  'valid': os.path.join(args.dataset_name_or_path, 'valid.jsonl'),
+                  'test': os.path.join(args.dataset_name_or_path, 'test.jsonl')}
+
+    train_set = load_dataset('json', data_files=data_files, split='train')
+    valid_set = load_dataset('json', data_files=data_files, split='valid')
+    test_set = load_dataset('json', data_files=data_files, split='test')
+
+    # get d and c for each sample
+    train_set = train_set.map(lambda e: convert_sample_to_features(e['original_string'], parser, args.lang))
+    valid_set = valid_set.map(lambda e: convert_sample_to_features(e['original_string'], parser, args.lang))
+    test_set = test_set.map(lambda e: convert_sample_to_features(e['original_string'], parser, args.lang))
+
+    # get class labels-ids mapping for c and u
+    labels_file_path = os.path.join(args.dataset_name_or_path, 'labels.pkl')
+    if not os.path.exists(labels_file_path):
+        # convert each non-terminal labels to its id
+        labels_to_ids_c = get_non_terminals_labels(train_set['c'], valid_set['c'], test_set['c'])
+        ids_to_labels_c = {x: y for y, x in labels_to_ids_c.items()}
+        labels_to_ids_u = get_non_terminals_labels(train_set['u'], valid_set['u'], test_set['u'])
+        ids_to_labels_u = {x: y for y, x in labels_to_ids_u.items()}
+        with open(labels_file_path, 'wb') as f:
+            pickle.dump({
+                'labels_to_ids_c': labels_to_ids_c, 'ids_to_labels_c': ids_to_labels_c,
+                'labels_to_ids_u': labels_to_ids_u, 'ids_to_labels_u': ids_to_labels_u
+            }, f)
+    else:
+        with open(labels_file_path, 'rb') as f:
+            data = pickle.load(f)
+            labels_to_ids_c = data['labels_to_ids_c']
+            ids_to_labels_c = data['ids_to_labels_c']
+            labels_to_ids_u = data['labels_to_ids_u']
+            ids_to_labels_u = data['ids_to_labels_u']
+
+    train_set = train_set.map(lambda e: convert_to_ids(e['c'], 'c', labels_to_ids_c))
+    valid_set = valid_set.map(lambda e: convert_to_ids(e['c'], 'c', labels_to_ids_c))
+    test_set = test_set.map(lambda e: convert_to_ids(e['c'], 'c', labels_to_ids_c))
+
+    train_set = train_set.map(lambda e: convert_to_ids(e['u'], 'u', labels_to_ids_u))
+    valid_set = valid_set.map(lambda e: convert_to_ids(e['u'], 'u', labels_to_ids_u))
+    test_set = test_set.map(lambda e: convert_to_ids(e['u'], 'u', labels_to_ids_u))
+
+    match_function = MODEL_TYPES_MATCH[args.model_type]
+
+    train_dataloader = DataLoader(dataset=train_set,
+                                  batch_size=args.batch_size,
+                                  shuffle=True,
+                                  collate_fn=lambda batch: collator_fn(batch, tokenizer, match_function),
+                                  num_workers=0,
+                                  generator=torch.Generator().manual_seed(args.seed))
+    valid_dataloader = DataLoader(dataset=valid_set,
+                                  batch_size=args.batch_size,
+                                  shuffle=False,
+                                  collate_fn=lambda batch: collator_fn(batch, tokenizer, match_function),
+                                  num_workers=0)
+
+    lmodel = get_lmodel(args)
+    lmodel.eval()
+    probe_model = ParserProbe(
+        probe_rank=args.rank,
+        hidden_dim=args.hidden,
+        number_labels_c=len(labels_to_ids_c),
+        number_labels_u=len(labels_to_ids_u)).to(args.device)
+    metrics = {'training_loss': [], 'validation_loss': [], 'test_precision': None, 'test_recall': None, 'test_f1': None}
+
+    run_train_general(probe_model, lmodel, train_dataloader, valid_dataloader, metrics, pretrained=False, args=args)
+
+    logger.info('Loading test set.')
+    test_dataloader = DataLoader(dataset=test_set,
+                                 batch_size=args.batch_size,
+                                 shuffle=False,
+                                 collate_fn=lambda batch: collator_fn(batch, tokenizer),
+                                 num_workers=8)
+
+    logger.info('Loading best model.')
+    checkpoint = torch.load(os.path.join(args.output_path, 'pytorch_model.bin'))
+    probe_model.load_state_dict(checkpoint)
+
+    logger.info('Evaluating probing on test set.')
+    eval_precision, eval_recall, eval_f1_score = run_probing_eval_f1(test_dataloader, probe_model, lmodel,
+                                                                     ids_to_labels_c, ids_to_labels_u, args)
+    metrics['test_precision'] = round(eval_precision, 4)
+    metrics['test_recall'] = round(eval_recall, 4)
+    metrics['test_f1'] = round(eval_f1_score, 4)
+    logger.info(f'test precision: {round(eval_precision, 4)} | test recall: {round(eval_recall, 4)} '
+                f'| test F1 score: {round(eval_f1_score, 4)}')
+
+    logger.info('-' * 100)
+    logger.info('Saving metrics.')
+    with open(os.path.join(args.output_path, 'metrics.log'), 'wb') as f:
+        pickle.dump(metrics, f)
+
+
+def run_probing_eval(test_dataloader, probe_model, lmodel, criterion, args):
+    probe_model.eval()
+    masking = args.do_train_all_languages or args.do_holdout_training
+    eval_loss = 0.0
+    total_hits_c = 0
+    total_c = 0
+    total_hits_u = 0
+    total_u = 0
+    total_hits_d = 0
+    total_d = 0
+    with torch.no_grad():
+        for step, batch in enumerate(tqdm(test_dataloader,
+                                          desc='[test batch]',
+                                          bar_format='{desc:<10}{percentage:3.0f}%|{bar:100}{r_bar}')):
+
+            if not masking:
+                all_inputs, all_attentions, ds, cs, us, batch_len_tokens, alignment = batch
+                masks_c = None
+                masks_u = None
+            else:
+                all_inputs, all_attentions, ds, cs, us, batch_len_tokens, alignment, masks_c, masks_u = batch
+                masks_c = masks_c.to(args.device)
+                masks_u = masks_u.to(args.device)
+
+            ds = ds.to(args.device)
+            cs = cs.to(args.device)
+            us = us.to(args.device)
+
+            embds = get_embeddings(all_inputs.to(args.device), all_attentions.to(args.device), lmodel, args.layer,
+                                   args.model_type)
+            embds = align_function(embds.to(args.device), alignment.to(args.device))
+
+            d_pred, scores_c, scores_u = probe_model(embds.to(args.device))
+            loss = criterion(
+                d_pred=d_pred.to(args.device),
+                scores_c=scores_c.to(args.device),
+                scores_u=scores_u.to(args.device),
+                d_real=ds.to(args.device),
+                c_real=cs.to(args.device),
+                u_real=us.to(args.device),
+                length_batch=batch_len_tokens.to(args.device),
+                masks_c=masks_c, masks_u=masks_u)
+            eval_loss += loss.item()
+
+            # compute the classes c and u
+            # scores_c /= probe_model.vectors_c.norm(p=2, dim=0)
+            # scores_u /= probe_model.vectors_u.norm(p=2, dim=0)
+            scores_c = torch.argmax(scores_c, dim=2)
+            scores_u = torch.argmax(scores_u, dim=2)
+
+            batch_len_tokens = batch_len_tokens.to(args.device)
+            lens_d = (batch_len_tokens - 1).to(args.device)
+            max_len_d = torch.max(lens_d)
+            mask_c = torch.arange(max_len_d, device=args.device)[None, :] < lens_d[:, None]
+            mask_u = torch.arange(max_len_d + 1, device=args.device)[None, :] < batch_len_tokens[:, None]
+
+            scores_c = torch.masked_select(scores_c, mask_c)
+            scores_u = torch.masked_select(scores_u, mask_u)
+            cs = torch.masked_select(cs, mask_c)
+            us = torch.masked_select(us, mask_u)
+
+            hits_c = (scores_c == cs).sum().item()
+            hits_u = (scores_u == us).sum().item()
+
+            total_hits_u += hits_u
+            total_hits_c += hits_c
+            total_c += mask_c.sum().item()
+            total_u += mask_u.sum().item()
+
+            hits_d, total_d_current = compute_hits_d(d_pred, ds, mask_c)
+            total_hits_d += hits_d
+            total_d += total_d_current
+
+            # compute the accuracy on d
+
+    acc_u = float(total_hits_u) / float(total_u)
+    acc_c = float(total_hits_c) / float(total_c)
+    acc_d = float(total_hits_d) / float(total_d)
+
+    return (eval_loss / len(test_dataloader)), acc_c, acc_u, acc_d
+
+
+def compute_hits_d(input, target, mask):
+    diff = input[:, :, None] - input[:, None, :]
+    target_diff = ((target[:, :, None] - target[:, None, :]) > 0).float()
+    mask = mask[:, :, None] * mask[:, None, :] * target_diff
+    loss = torch.relu(target_diff - diff)
+    hits = (((loss * mask) == 0) * mask).sum().item()
+    return hits, mask.sum().item()
+
+
+def run_probing_eval_f1(test_dataloader, probe_model, lmodel, ids_to_labels_c, ids_to_labels_u, args,
+                        compute_recall_nonterminals=False):
+    # todo: filter categories using the language
+    masking = args.do_train_all_languages or args.do_test_all_languages or args.do_holdout_training
+    probe_model.eval()
+    precisions = [] if not masking else defaultdict(list)
+    recalls = [] if not masking else defaultdict(list)
+    f1_scores = [] if not masking else defaultdict(list)
+    all_recall_nonterminals = defaultdict(list)
+    with torch.no_grad():
+        for step, batch in enumerate(tqdm(test_dataloader,
+                                          desc='[test batch]',
+                                          bar_format='{desc:<10}{percentage:3.0f}%|{bar:100}{r_bar}')):
+            if not masking:
+                all_inputs, all_attentions, ds, cs, us, batch_len_tokens, alignment = batch
+                masks_c = None
+                masks_u = None
+            else:
+                all_inputs, all_attentions, ds, cs, us, batch_len_tokens, alignment, masks_c, masks_u = batch
+                masks_c = masks_c.to(args.device)
+                masks_u = masks_u.to(args.device)
+
+            embds = get_embeddings(all_inputs.to(args.device), all_attentions.to(args.device), lmodel, args.layer,
+                                   args.model_type)
+            embds = align_function(embds.to(args.device), alignment.to(args.device))
+
+            d_pred, scores_c, scores_u = probe_model(embds.to(args.device))
+
+            if masking:
+                scores_c += masks_c.unsqueeze(1)
+                scores_u += masks_u.unsqueeze(1)
+
+            scores_c = torch.argmax(scores_c, dim=2)
+            scores_u = torch.argmax(scores_u, dim=2)
+
+            for i, len_tokens in enumerate(batch_len_tokens):
+                len_tokens = len_tokens.item()
+                d_pred_current = d_pred[i, 0:len_tokens - 1].tolist()
+                score_c_current = scores_c[i, 0:len_tokens - 1].tolist()
+                score_u_current = scores_u[i, 0:len_tokens].tolist()
+                ds_current = ds[i, 0:len_tokens - 1].tolist()
+                cs_current = cs[i, 0:len_tokens - 1].tolist()
+                us_current = us[i, 0:len_tokens].tolist()
+
+                if masking:
+                    c = cs_current[0]
+                    lang = ids_to_labels_c[c].split('--')[1]
+                cs_labels = [ids_to_labels_c[c].split('--')[0] if masking else ids_to_labels_c[c] for c in cs_current]
+                us_labels = [ids_to_labels_u[c].split('--')[0] if masking else ids_to_labels_u[c] for c in us_current]
+                scores_c_labels = [ids_to_labels_c[s].split('--')[0] if masking else ids_to_labels_c[s] for s in
+                                   score_c_current]
+                scores_u_labels = [ids_to_labels_u[s].split('--')[0] if masking else ids_to_labels_u[s] for s in
+                                   score_u_current]
+
+                ground_truth_tree = distance_to_tree(ds_current, cs_labels, us_labels,
+                                                     [str(i) for i in range(len_tokens)])
+                ground_truth_tree = extend_complex_nodes(add_unary(remove_empty_nodes(ground_truth_tree)))
+
+                pred_tree = distance_to_tree(d_pred_current, scores_c_labels, scores_u_labels,
+                                             [str(i) for i in range(len_tokens)])
+                pred_tree = extend_complex_nodes(add_unary(remove_empty_nodes(pred_tree)))
+
+                p, r, f1_score = get_precision_recall_f1(ground_truth_tree, pred_tree)
+
+                if compute_recall_nonterminals:
+                    # consider the case of non-terminals! bug
+                    recall_non_terminal = get_recall_non_terminal(ground_truth_tree, pred_tree)
+                    for k, v in recall_non_terminal.items():
+                        all_recall_nonterminals[k if not masking else f'{k}--{lang}'].append(v)
+
+                if masking:
+                    f1_scores[lang].append(f1_score)
+                    precisions[lang].append(p)
+                    recalls[lang].append(r)
+                else:
+                    f1_scores.append(f1_score)
+                    precisions.append(p)
+                    recalls.append(r)
+    if masking:
+        if compute_recall_nonterminals:
+            return ({x: np.mean(y) for x, y in precisions.items()},
+                    {x: np.mean(y) for x, y in recalls.items()},
+                    {x: np.mean(y) for x, y in f1_scores.items()}, all_recall_nonterminals)
+        else:
+            return ({x: np.mean(y) for x, y in precisions.items()},
+                    {x: np.mean(y) for x, y in recalls.items()},
+                    {x: np.mean(y) for x, y in f1_scores.items()})
+    else:
+        if compute_recall_nonterminals:
+            return np.mean(precisions), np.mean(recalls), np.mean(f1_scores), all_recall_nonterminals
+        return np.mean(precisions), np.mean(recalls), np.mean(f1_scores)
+
+
+def run_probing_eval_recall_non_terminal(test_dataloader, probe_model, lmodel, ids_to_labels_c, ids_to_labels_u, args):
+    probe_model.eval()
+    recall_scores = defaultdict(list)
+    with torch.no_grad():
+        for step, batch in enumerate(tqdm(test_dataloader,
+                                          desc='[test batch]',
+                                          bar_format='{desc:<10}{percentage:3.0f}%|{bar:100}{r_bar}')):
+            all_inputs, all_attentions, ds, cs, us, batch_len_tokens, alignment = batch
+
+            embds = get_embeddings(all_inputs.to(args.device), all_attentions.to(args.device), lmodel, args.layer,
+                                   args.model_type)
+            embds = align_function(embds.to(args.device), alignment.to(args.device))
+
+            d_pred, scores_c, scores_u = probe_model(embds.to(args.device))
+            scores_c = torch.argmax(scores_c, dim=2)
+            scores_u = torch.argmax(scores_u, dim=2)
+
+            for i, len_tokens in enumerate(batch_len_tokens):
+                len_tokens = len_tokens.item()
+                d_pred_current = d_pred[i, 0:len_tokens - 1].tolist()
+                score_c_current = scores_c[i, 0:len_tokens - 1].tolist()
+                score_u_current = scores_u[i, 0:len_tokens].tolist()
+                ds_current = ds[i, 0:len_tokens - 1].tolist()
+                cs_current = cs[i, 0:len_tokens - 1].tolist()
+                us_current = us[i, 0:len_tokens].tolist()
+
+                cs_labels = [ids_to_labels_c[c] for c in cs_current]
+                us_labels = [ids_to_labels_u[c] for c in us_current]
+                scores_c_labels = [ids_to_labels_c[s] for s in score_c_current]
+                scores_u_labels = [ids_to_labels_u[s] for s in score_u_current]
+
+                ground_truth_tree = distance_to_tree(ds_current, cs_labels, us_labels,
+                                                     [str(i) for i in range(len_tokens)])
+                ground_truth_tree = extend_complex_nodes(add_unary(remove_empty_nodes(ground_truth_tree)))
+
+                pred_tree = distance_to_tree(d_pred_current, scores_c_labels, scores_u_labels,
+                                             [str(i) for i in range(len_tokens)])
+                pred_tree = extend_complex_nodes(add_unary(remove_empty_nodes(pred_tree)))
+
+                recall_score = get_recall_non_terminal(ground_truth_tree, pred_tree)
+                for k, s in recall_score.items():
+                    recall_scores[k].append(s)
+
+    return {k: np.mean(v) for k, v in recall_scores.items()}
+
+
+def run_probing_test(args):
+    # select the parser
+    parser = PARSER_OBJECT_BY_NAME[args.lang]
+
+    logger.info('Loading tokenizer')
+    tokenizer = AutoTokenizer.from_pretrained(args.pretrained_model_name_or_path)
+
+    logger.info('Loading dataset from local file.')
+    data_files = {'test': os.path.join(args.dataset_name_or_path, 'test.jsonl')}
+    test_set = load_dataset('json', data_files=data_files, split='test')
+
+    # get d and c for each sample
+    test_set = test_set.map(lambda e: convert_sample_to_features(e['original_string'], parser, args.lang))
+
+    # get class labels-ids mapping for c and u
+    labels_file_path = os.path.join(args.dataset_name_or_path, 'labels.pkl')
+
+    with open(labels_file_path, 'rb') as f:
+        data = pickle.load(f)
+        labels_to_ids_c = data['labels_to_ids_c']
+        ids_to_labels_c = data['ids_to_labels_c']
+        labels_to_ids_u = data['labels_to_ids_u']
+        ids_to_labels_u = data['ids_to_labels_u']
+
+    test_set = test_set.map(lambda e: convert_to_ids(e['c'], 'c', labels_to_ids_c))
+    test_set = test_set.map(lambda e: convert_to_ids(e['u'], 'u', labels_to_ids_u))
+
+    lmodel = get_lmodel(args)
+    lmodel.eval()
+    probe_model = ParserProbe(
+        probe_rank=args.rank,
+        hidden_dim=args.hidden,
+        number_labels_c=len(labels_to_ids_c),
+        number_labels_u=len(labels_to_ids_u)).to(args.device)
+    metrics = {'test_precision': None, 'test_recall': None, 'test_f1': None}
+
+    logger.info('Loading test set.')
+    test_dataloader = DataLoader(dataset=test_set,
+                                 batch_size=args.batch_size,
+                                 shuffle=False,
+                                 collate_fn=lambda batch: collator_fn(batch, tokenizer),
+                                 num_workers=8)
+
+    logger.info('Loading best model.')
+    checkpoint = torch.load(os.path.join(args.output_path, 'pytorch_model.bin'))
+    probe_model.load_state_dict(checkpoint)
+
+    logger.info('Evaluating probing on test set.')
+    eval_precision, eval_recall, eval_f1_score, recall_nonterminals = run_probing_eval_f1(test_dataloader, probe_model,
+                                                                                          lmodel,
+                                                                                          ids_to_labels_c,
+                                                                                          ids_to_labels_u, args,
+                                                                                          compute_recall_nonterminals=True)
+    metrics['test_precision'] = round(eval_precision, 4)
+    metrics['test_recall'] = round(eval_recall, 4)
+    metrics['test_f1'] = round(eval_f1_score, 4)
+    metrics['recall_nonterminals'] = recall_nonterminals
+    logger.info(f'test precision: {round(eval_precision, 4)} | test recall: {round(eval_recall, 4)} '
+                f'| test F1 score: {round(eval_f1_score, 4)}')
+
+    logger.info('-' * 100)
+    logger.info('Saving metrics.')
+    with open(os.path.join(args.output_path, 'metrics_just_test.log'), 'wb') as f:
+        pickle.dump(metrics, f)
+
+
+def run_probing_all_languages(args, exclude=None):
+    if exclude is None:
+        exclude = []
+    logger.info('-' * 100)
+    logger.info('Running probing on all languages.')
+    logger.info('-' * 100)
+
+    logger.info('Loading tokenizer')
+    tokenizer = AutoTokenizer.from_pretrained(args.pretrained_model_name_or_path)
+
+    logger.info('Loading dataset from local file.')
+    data_files = {}
+
+    if exclude is not None:
+        final_languages = [lang for lang in LANGUAGES if lang not in exclude]
+    else:
+        final_languages = LANGUAGES
+
+    for lang in final_languages:
+        data_files[f'train_{lang}'] = os.path.join(args.dataset_name_or_path, lang, 'train.jsonl')
+        data_files[f'valid_{lang}'] = os.path.join(args.dataset_name_or_path, lang, 'valid.jsonl')
+        data_files[f'test_{lang}'] = os.path.join(args.dataset_name_or_path, lang, 'test.jsonl')
+
+    data_sets = {x: load_dataset('json', data_files=y) for x, y in data_files.items()}
+    data_sets = {
+        x: y['train'].map(
+            lambda e: convert_sample_to_features(e['original_string'], PARSER_OBJECT_BY_NAME[x.split('_')[1]],
+                                                 x.split('_')[1]))
+        if 'train_' in x else y['train'].map(
+            lambda e: convert_sample_to_features(e['original_string'], PARSER_OBJECT_BY_NAME[x.split('_')[1]],
+                                                 x.split('_')[1]))
+        for x, y in data_sets.items()}
+
+    labels_c = []
+    labels_u = []
+
+    for lang in final_languages:
+        labels_file_path = os.path.join(args.dataset_name_or_path, lang, 'labels.pkl')
+        train_set = data_sets[f'train_{lang}']
+        valid_set = data_sets[f'valid_{lang}']
+        test_set = data_sets[f'test_{lang}']
+        if not os.path.exists(labels_file_path):
+            # convert each non-terminal labels to its id
+            labels_to_ids_c = get_non_terminals_labels(train_set['c'], valid_set['c'], test_set['c'])
+            ids_to_labels_c = {x: y for y, x in labels_to_ids_c.items()}
+            labels_to_ids_u = get_non_terminals_labels(train_set['u'], valid_set['u'], test_set['u'])
+            ids_to_labels_u = {x: y for y, x in labels_to_ids_u.items()}
+            with open(labels_file_path, 'wb') as f:
+                pickle.dump({
+                    'labels_to_ids_c': labels_to_ids_c, 'ids_to_labels_c': ids_to_labels_c,
+                    'labels_to_ids_u': labels_to_ids_u, 'ids_to_labels_u': ids_to_labels_u
+                }, f)
+        else:
+            with open(labels_file_path, 'rb') as f:
+                data = pickle.load(f)
+                labels_to_ids_c = data['labels_to_ids_c']
+                ids_to_labels_c = data['ids_to_labels_c']
+                labels_to_ids_u = data['labels_to_ids_u']
+                ids_to_labels_u = data['ids_to_labels_u']
+
+        labels_c += [x + '--' + lang for x in labels_to_ids_c.keys()]
+        labels_u += [x + '--' + lang for x in labels_to_ids_u.keys()]
+
+    # conversion to global labels
+    labels_to_ids_c_global = {x: y for y, x in enumerate(labels_c)}
+    ids_to_labels_c_global = {y: x for x, y in labels_to_ids_c_global.items()}
+    labels_to_ids_u_global = {x: y for y, x in enumerate(labels_u)}
+    ids_to_labels_u_global = {y: x for x, y in labels_to_ids_u_global.items()}
+
+    # save labels
+    with open(os.path.join(args.output_path, 'global_labels_c.pkl'), 'wb') as f:
+        pickle.dump(labels_to_ids_c_global, f)
+    with open(os.path.join(args.output_path, 'global_labels_u.pkl'), 'wb') as f:
+        pickle.dump(labels_to_ids_u_global, f)
+
+    data_sets = {x: y.map(lambda e: convert_to_ids_multilingual(e['c'], 'c', labels_to_ids_c_global, x.split('_')[1]))
+                 for x, y in data_sets.items()}
+    data_sets = {x: y.map(lambda e: convert_to_ids_multilingual(e['u'], 'u', labels_to_ids_u_global, x.split('_')[1]))
+                 for x, y in data_sets.items()}
+
+    train_datasets = [y for x, y in data_sets.items() if 'train_' in x]
+    valid_datasets = [y for x, y in data_sets.items() if 'valid_' in x]
+    test_datasets = [y for x, y in data_sets.items() if 'test_' in x]
+
+    train_set = concatenate_datasets(train_datasets)
+    valid_set = concatenate_datasets(valid_datasets)
+    test_set = concatenate_datasets(test_datasets)
+
+    logger.info(f'Number of train samples: {len(train_set)}')
+    logger.info(f'Number of valid samples: {len(valid_set)}')
+    logger.info(f'Number of test samples: {len(test_set)}')
+
+    match_function = MODEL_TYPES_MATCH[args.model_type]
+
+    train_dataloader = DataLoader(dataset=train_set,
+                                  batch_size=args.batch_size,
+                                  shuffle=True,
+                                  collate_fn=lambda batch: collator_with_mask(batch, tokenizer,
+                                                                              ids_to_labels_c_global,
+                                                                              ids_to_labels_u_global,
+                                                                              match_function),
+                                  generator=torch.Generator().manual_seed(args.seed),
+                                  num_workers=5)
+    valid_dataloader = DataLoader(dataset=valid_set,
+                                  batch_size=args.batch_size,
+                                  shuffle=False,
+                                  collate_fn=lambda batch: collator_with_mask(batch, tokenizer,
+                                                                              ids_to_labels_c_global,
+                                                                              ids_to_labels_u_global,
+                                                                              match_function),
+                                  num_workers=5)
+
+    lmodel = get_lmodel(args)
+    lmodel.eval()
+    probe_model = ParserProbe(
+        probe_rank=args.rank,
+        hidden_dim=args.hidden,
+        number_labels_c=len(labels_to_ids_c_global),
+        number_labels_u=len(labels_to_ids_u_global)).to(args.device)
+
+    metrics = {'training_loss': [], 'validation_loss': [], 'test_precision': None, 'test_recall': None, 'test_f1': None}
+
+    run_train_general(probe_model, lmodel, train_dataloader, valid_dataloader, metrics, pretrained=False, args=args)
+
+    logger.info('Loading test set.')
+    test_dataloader = DataLoader(dataset=test_set,
+                                 batch_size=args.batch_size,
+                                 shuffle=False,
+                                 collate_fn=lambda batch: collator_with_mask(batch, tokenizer,
+                                                                             ids_to_labels_c_global,
+                                                                             ids_to_labels_u_global),
+                                 num_workers=8)
+
+    logger.info('Loading best model.')
+    checkpoint = torch.load(os.path.join(args.output_path, 'pytorch_model.bin'))
+    probe_model.load_state_dict(checkpoint)
+
+    logger.info('Evaluating probing on test set.')
+
+    eval_precision, eval_recall, eval_f1_score = run_probing_eval_f1(test_dataloader, probe_model, lmodel,
+                                                                     ids_to_labels_c_global, ids_to_labels_u_global,
+                                                                     args)
+    for lang in eval_precision.keys():
+        metrics[f'test_precision_{lang}'] = round(eval_precision[lang], 4)
+        metrics[f'test_recall_{lang}'] = round(eval_recall[lang], 4)
+        metrics[f'test_f1_{lang}'] = round(eval_f1_score[lang], 4)
+        logger.info(
+            f'test precision_{lang}: {round(eval_precision[lang], 4)} | test recall_{lang}: {round(eval_recall[lang], 4)} '
+            f'| test F1 score_{lang}: {round(eval_f1_score[lang], 4)}')
+
+    logger.info('-' * 100)
+    logger.info('Saving metrics.')
+    with open(os.path.join(args.output_path, 'metrics.log'), 'wb') as f:
+        pickle.dump(metrics, f)
+
+
+def run_probing_all_languages_test(args):
+    logger.info('-' * 100)
+    logger.info('Running testing on all languages.')
+    logger.info('-' * 100)
+
+    logger.info('Loading tokenizer')
+    tokenizer = AutoTokenizer.from_pretrained(args.pretrained_model_name_or_path)
+
+    logger.info('Loading dataset from local file.')
+    data_files = {}
+    for lang in LANGUAGES:
+        data_files[f'test_{lang}'] = os.path.join(args.dataset_name_or_path, lang, 'test.jsonl')
+
+    data_sets = {x: load_dataset('json', data_files=y) for x, y in data_files.items()}
+    data_sets = {
+        x: y['train'].map(
+            lambda e: convert_sample_to_features(e['original_string'], PARSER_OBJECT_BY_NAME[x.split('_')[1]],
+                                                 x.split('_')[1]))
+        for x, y in data_sets.items()}
+
+    with open(os.path.join(args.output_path, 'global_labels_c.pkl'), 'rb') as f:
+        labels_to_ids_c_global = pickle.load(f)
+        ids_to_labels_c_global = {v: k for k, v in labels_to_ids_c_global.items()}
+    with open(os.path.join(args.output_path, 'global_labels_u.pkl'), 'rb') as f:
+        labels_to_ids_u_global = pickle.load(f)
+        ids_to_labels_u_global = {v: k for k, v in labels_to_ids_u_global.items()}
+
+    data_sets = {x: y.map(lambda e: convert_to_ids_multilingual(e['c'], 'c', labels_to_ids_c_global, x.split('_')[1]))
+                 for x, y in data_sets.items()}
+    data_sets = {x: y.map(lambda e: convert_to_ids_multilingual(e['u'], 'u', labels_to_ids_u_global, x.split('_')[1]))
+                 for x, y in data_sets.items()}
+
+    test_datasets = [y for x, y in data_sets.items() if 'test_' in x]
+    test_set = concatenate_datasets(test_datasets)
+    logger.info(f'Number of test samples: {len(test_set)}')
+
+    lmodel = get_lmodel(args)
+    lmodel.eval()
+    probe_model = ParserProbe(
+        probe_rank=args.rank,
+        hidden_dim=args.hidden,
+        number_labels_c=len(labels_to_ids_c_global),
+        number_labels_u=len(labels_to_ids_u_global)).to(args.device)
+
+    metrics = {'test_precision': None, 'test_recall': None, 'test_f1': None}
+
+    logger.info('Loading test set.')
+    test_dataloader = DataLoader(dataset=test_set,
+                                 batch_size=args.batch_size,
+                                 shuffle=False,
+                                 collate_fn=lambda batch: collator_with_mask(batch, tokenizer,
+                                                                             ids_to_labels_c_global,
+                                                                             ids_to_labels_u_global),
+                                 num_workers=8)
+
+    logger.info('Loading best model.')
+    checkpoint = torch.load(os.path.join(args.output_path, 'pytorch_model.bin'))
+    probe_model.load_state_dict(checkpoint)
+
+    logger.info('Evaluating probing on test set.')
+
+    eval_precision, eval_recall, eval_f1_score, recall_nonterminals = run_probing_eval_f1(test_dataloader,
+                                                                                          probe_model, lmodel,
+                                                                                          ids_to_labels_c_global,
+                                                                                          ids_to_labels_u_global,
+                                                                                          args,
+                                                                                          compute_recall_nonterminals=True)
+    metrics['recall_nonterminals'] = recall_nonterminals
+    for lang in eval_precision.keys():
+        metrics[f'test_precision_{lang}'] = round(eval_precision[lang], 4)
+        metrics[f'test_recall_{lang}'] = round(eval_recall[lang], 4)
+        metrics[f'test_f1_{lang}'] = round(eval_f1_score[lang], 4)
+        logger.info(
+            f'test precision_{lang}: {round(eval_precision[lang], 4)} | test recall_{lang}: {round(eval_recall[lang], 4)} '
+            f'| test F1 score_{lang}: {round(eval_f1_score[lang], 4)}')
+
+    logger.info('-' * 100)
+    logger.info('Saving metrics.')
+    with open(os.path.join(args.output_path, 'metrics_just_test.log'), 'wb') as f:
+        pickle.dump(metrics, f)
+